--- conflicted
+++ resolved
@@ -223,16 +223,11 @@
                 # Remember that we should use the temporary grid file.
                 optionsDict[zoneName]['gridFile'] = '_'+zoneName + '.cgns'
 
-<<<<<<< HEAD
-                # Initialize an IDWarp instance with the current options
-                currMesh = idwarp.USMesh(options=optionsDict[zoneName], comm=self.comm)
-=======
                 # Initialize a pyWarp instance with the current options
                 if self.dtype == 'd':
                     currMesh = pywarpustruct.USMesh(options=optionsDict[zoneName], comm=self.comm)
                 elif self.dtype == 'D':
                     currMesh = pywarpustruct.USMesh_C(options=optionsDict[zoneName], comm=self.comm)
->>>>>>> d70c2f29
 
             else:
 
@@ -276,16 +271,11 @@
                     'warpType':'unstructured',
                 }
 
-<<<<<<< HEAD
-                # Initialize a IDWarp instance with the current options
-                currMesh = idwarp.USMesh(options=dummyOptions, comm=self.comm)
-=======
                 # Initialize a pyWarp instance with the current options
                 if self.dtype == 'd':
                     currMesh = pywarpustruct.USMesh(options=dummyOptions, comm=self.comm)
                 elif self.dtype == 'D':
                     currMesh = pywarpustruct.USMesh_C(options=dummyOptions, comm=self.comm)
->>>>>>> d70c2f29
 
                 # Initialize a dummy surface in the background mesh
                 '''
